--- conflicted
+++ resolved
@@ -24,34 +24,21 @@
 Usage: sh $0 command [argument]
 
 command:
-<<<<<<< HEAD
-  download-core:         downloads core library (binary version)
-  clean [xcmode]:        clean up/remove all generated files
-  build [xcmode]:        builds iOS and OS X frameworks with release configuration
-  test-ios [xcmode]:     tests iOS framework with release configuration
-  test-osx [xcmode]:     tests OSX framework with release configuration
-  test [xcmode]:         tests iOS and OS X frameworks with release configuration
-  test-debug [xcmode]:   tests iOS and OS X frameworks with debug configuration
-  test-all [xcmode]:     tests iOS and OS X frameworks with debug and release configurations
-  examples [xcmode]:     builds all examples in examples/
-  verify [xcmode]:       cleans, removes docs/output/, then runs docs, test-all and examples
-  docs:                  builds docs in docs/output
-  get-version:           get the current version
-  set-version version:   set the version
-=======
   download-core:           downloads core library (binary version)
   clean [xcmode]:          clean up/remove all generated files
   build [xcmode]:          builds iOS and OS X frameworks with release configuration
   build-debug [xcmode]:    builds iOS and OS X frameworks with debug configuration
+  test-ios [xcmode]:       tests iOS framework with release configuration
+  test-osx [xcmode]:       tests OSX framework with release configuration
   test [xcmode]:           tests iOS and OS X frameworks with release configuration
   test-debug [xcmode]:     tests iOS and OS X frameworks with debug configuration
+  test-all [xcmode]:       tests iOS and OS X frameworks with debug and release configurations
   examples [xcmode]:       builds all examples in examples/ in release configuration
   examples-debug [xcmode]: builds all examples in examples/ in debug configuration
   verify [xcmode]:         cleans, removes docs/output/, then runs docs, test-all and examples
   docs:                    builds docs in docs/output
   get-version:             get the current version
   set-version version:     set the version
->>>>>>> 4c577644
 
 argument:
   xcmode:  xcodebuild (default), xcpretty or xctool
@@ -159,8 +146,6 @@
 
     "osx")
         xcrealm "-scheme OSX -configuration Release"
-<<<<<<< HEAD
-=======
         exit 0
         ;;
 
@@ -171,7 +156,6 @@
 
     "osx-debug")
         xcrealm "-scheme OSX -configuration Debug"
->>>>>>> 4c577644
         exit 0
         ;;
 
